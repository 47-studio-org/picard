--- conflicted
+++ resolved
@@ -146,11 +146,7 @@
         send = self._request_methods[method]
         reply = send(request, data) if data is not None else send(request)
         key = (host, port)
-<<<<<<< HEAD
-        self._last_request_times[key] = QtCore.QDateTime.currentDateTime()
-=======
         self._last_request_times[key] = time.time()
->>>>>>> cee07128
         self._active_requests[reply] = (request, handler, xml)
         return True
 
@@ -214,11 +210,7 @@
             queue = self._high_priority_queues.get(key) or self._low_priority_queues.get(key)
             if not queue:
                 continue
-<<<<<<< HEAD
-            now = QtCore.QDateTime.currentDateTime()
-=======
             now = time.time()
->>>>>>> cee07128
             last = self._last_request_times.get(key)
             request_delay = REQUEST_DELAY[key]
             last_ms = (now - last) * 1000 if last is not None else request_delay
@@ -344,3 +336,27 @@
 
     def download(self, host, port, path, handler, priority=False, important=False):
         return self.get(host, port, path, handler, xml=False, priority=priority, important=important)
+
+    def get_collection(self, id, handler):
+        host = self.config.setting["server_host"]
+        port = self.config.setting["server_port"]
+        path = "/ws/2/collection"
+        if id is not None:
+            inc = ["releases", "artist-credits", "media"]
+            path += "/%s/releases?inc=%s" % (id, "+".join(inc))
+        return self.get(host, port, path, handler, priority=True, important=True, mblogin=True)
+
+    def get_collection_list(self, handler):
+        return self.get_collection(None, handler)
+
+    def _collection_request(self, id, releases):
+        path = "/ws/2/collection/%s/releases/%s?client=%s" % (id, ";".join(releases), USER_AGENT_STRING)
+        return (self.config.setting['server_host'], self.config.setting['server_port'], path)
+
+    def put_to_collection(self, id, releases, handler):
+        host, port, path = self._collection_request(id, releases)
+        return self.put(host, port, path, "", handler)
+
+    def delete_from_collection(self, id, releases, handler):
+        host, port, path = self._collection_request(id, releases)
+        return self.delete(host, port, path, handler)
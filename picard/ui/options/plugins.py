# -*- coding: utf-8 -*-
#
# Picard, the next-generation MusicBrainz tagger
# Copyright (C) 2007 Lukáš Lalinský
# Copyright (C) 2009 Carlin Mangar
#
# This program is free software; you can redistribute it and/or
# modify it under the terms of the GNU General Public License
# as published by the Free Software Foundation; either version 2
# of the License, or (at your option) any later version.
#
# This program is distributed in the hope that it will be useful,
# but WITHOUT ANY WARRANTY; without even the implied warranty of
# MERCHANTABILITY or FITNESS FOR A PARTICULAR PURPOSE.  See the
# GNU General Public License for more details.
#
# You should have received a copy of the GNU General Public License
# along with this program; if not, write to the Free Software
# Foundation, Inc., 51 Franklin Street, Fifth Floor, Boston, MA 02110-1301, USA.

import os.path
import sys
from PyQt4 import QtCore, QtGui
from picard.config import TextOption
from picard.util import encode_filename
from picard.ui.options import OptionsPage, register_options_page
from picard.ui.ui_options_plugins import Ui_PluginsOptionsPage


def cmp_plugins(a, b):
    return cmp(a.name, b.name)


class PluginsOptionsPage(OptionsPage):

    NAME = "plugins"
    TITLE = N_("Plugins")
    PARENT = None
    SORT_ORDER = 70
    ACTIVE = True

    options = [
        TextOption("setting", "enabled_plugins", ""),
    ]

    def __init__(self, parent=None):
        super(PluginsOptionsPage, self).__init__(parent)
        self.ui = Ui_PluginsOptionsPage()
        self.ui.setupUi(self)
        self.items = {}
        self.connect(self.ui.plugins, QtCore.SIGNAL("itemSelectionChanged()"), self.change_details)
<<<<<<< HEAD
        self.ui.plugins.__class__.mimeTypes = self.mimeTypes
        self.ui.plugins.__class__.dropEvent = self.dropEvent
=======
        self.ui.plugins.mimeTypes = self.mimeTypes
        self.ui.plugins.dropEvent = self.dropEvent
        self.ui.plugins.dragEnterEvent = self.dragEnterEvent
>>>>>>> 7be16905
        if sys.platform == "win32":
            self.loader="file:///%s"
        else:
            self.loader="file://%s"
        self.connect(self.ui.install_plugin, QtCore.SIGNAL("clicked()"), self.open_plugins)
        self.connect(self.ui.folder_open, QtCore.SIGNAL("clicked()"), self.open_plugin_dir)
        self.connect(self.ui.plugin_download, QtCore.SIGNAL("clicked()"), self.open_plugin_site)
        self.connect(self.tagger.pluginmanager, QtCore.SIGNAL("plugin_installed"), self.plugin_installed)

    def load(self):
        plugins = sorted(self.tagger.pluginmanager.plugins, cmp=cmp_plugins)
        enabled_plugins = self.config.setting["enabled_plugins"].split()
        firstitem = None
        for plugin in plugins:
            enabled = plugin.module_name in enabled_plugins
            item = self.add_plugin_item(plugin, enabled=enabled)
            if not firstitem:
                firstitem = item
        self.ui.plugins.setCurrentItem(firstitem)

    def plugin_installed(self, plugin):
        if not plugin.compatible:
            msgbox = QtGui.QMessageBox(self)
            msgbox.setText(u"The plugin ‘%s’ is not compatible with this version of Picard." % plugin.name)
            msgbox.setStandardButtons(QtGui.QMessageBox.Ok)
            msgbox.setDefaultButton(QtGui.QMessageBox.Ok)
            msgbox.exec_()
            return
        for i, p in self.items.items():
            if plugin.module_name == p.module_name:
                enabled = i.checkState(0) == QtCore.Qt.Checked
                self.add_plugin_item(plugin, enabled=enabled, item=i)
                break
        else:
            self.add_plugin_item(plugin)

    def add_plugin_item(self, plugin, enabled=False, item=None):
        if item is None:
            item = QtGui.QTreeWidgetItem(self.ui.plugins)
        item.setText(0, plugin.name)
        if enabled:
            item.setCheckState(0, QtCore.Qt.Checked)
        else:
            item.setCheckState(0, QtCore.Qt.Unchecked)
        item.setText(1, plugin.version)
        item.setText(2, plugin.author)
        self.ui.plugins.header().resizeSections(QtGui.QHeaderView.ResizeToContents)
        self.items[item] = plugin
        return item

    def save(self):
        enabled_plugins = []
        for item, plugin in self.items.iteritems():
            if item.checkState(0) == QtCore.Qt.Checked:
                enabled_plugins.append(plugin.module_name)
        self.config.setting["enabled_plugins"] = " ".join(enabled_plugins)

    def change_details(self):
        plugin = self.items[self.ui.plugins.selectedItems()[0]]
        text = []
        name = plugin.name
        descr = plugin.description
        if descr:
            text.append(descr + "<br/>")
            text.append('______________________________')
        if name:
            text.append("<b>" + _("Name") + "</b>: " + name)
        author = plugin.author
        if author:
            text.append("<b>" + _("Author") + "</b>: " + author)
        text.append("<b>" + _("File") + "</b>: " + plugin.file[len(plugin.dir)+1:])
        self.ui.details.setText("<p>%s</p>" % "<br/>\n".join(text))

    def open_plugins(self):
        files = QtGui.QFileDialog.getOpenFileNames(self, "", "/", "Picard plugin (*.py *.pyc)")
        if files:
            files = map(unicode, files)
            for path in files:
                self.install_plugin(path)

    def install_plugin(self, path):
        path = encode_filename(path)
        file = os.path.basename(path)
        dest = os.path.join(self.tagger.user_plugin_dir, file)
        if os.path.exists(dest):
            msgbox = QtGui.QMessageBox(self)
            msgbox.setText("A plugin named %s is already installed." % file)
            msgbox.setInformativeText("Do you want to overwrite the existing plugin?")
            msgbox.setStandardButtons(QtGui.QMessageBox.Yes | QtGui.QMessageBox.No)
            msgbox.setDefaultButton(QtGui.QMessageBox.No)
            if msgbox.exec_() == QtGui.QMessageBox.No:
                return
        self.tagger.pluginmanager.install_plugin(path, dest)

    def open_plugin_dir(self):
        QtGui.QDesktopServices.openUrl(QtCore.QUrl(self.loader % self.tagger.user_plugin_dir, QtCore.QUrl.TolerantMode))

    def open_plugin_site(self):
        QtGui.QDesktopServices.openUrl(QtCore.QUrl("http://musicbrainz.org/doc/Picard_Plugins", QtCore.QUrl.TolerantMode))

    def mimeTypes(self):
        return ["text/uri-list"]

<<<<<<< HEAD
=======
    def dragEnterEvent(self, event):
        event.setDropAction(QtCore.Qt.CopyAction)
        event.accept()

>>>>>>> 7be16905
    def dropEvent(self, event):
        for path in [os.path.normpath(unicode(u.toLocalFile())) for u in event.mimeData().urls()]:
            self.install_plugin(path)


register_options_page(PluginsOptionsPage)<|MERGE_RESOLUTION|>--- conflicted
+++ resolved
@@ -49,14 +49,9 @@
         self.ui.setupUi(self)
         self.items = {}
         self.connect(self.ui.plugins, QtCore.SIGNAL("itemSelectionChanged()"), self.change_details)
-<<<<<<< HEAD
-        self.ui.plugins.__class__.mimeTypes = self.mimeTypes
-        self.ui.plugins.__class__.dropEvent = self.dropEvent
-=======
         self.ui.plugins.mimeTypes = self.mimeTypes
         self.ui.plugins.dropEvent = self.dropEvent
         self.ui.plugins.dragEnterEvent = self.dragEnterEvent
->>>>>>> 7be16905
         if sys.platform == "win32":
             self.loader="file:///%s"
         else:
@@ -160,13 +155,10 @@
     def mimeTypes(self):
         return ["text/uri-list"]
 
-<<<<<<< HEAD
-=======
     def dragEnterEvent(self, event):
         event.setDropAction(QtCore.Qt.CopyAction)
         event.accept()
 
->>>>>>> 7be16905
     def dropEvent(self, event):
         for path in [os.path.normpath(unicode(u.toLocalFile())) for u in event.mimeData().urls()]:
             self.install_plugin(path)

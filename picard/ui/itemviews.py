--- conflicted
+++ resolved
@@ -24,6 +24,7 @@
 from picard.cluster import Cluster, ClusterList, UnmatchedFiles
 from picard.file import File
 from picard.track import Track, NonAlbumTrack
+from picard.collection import CollectionList, Collection, CollectionRelease
 from picard.util import encode_filename, icontheme, partial, webbrowser2
 from picard.config import Option, TextOption
 from picard.plugin import ExtensionPoint
@@ -381,26 +382,11 @@
                 switch_release_version = partial(self._switch_release_version, obj)
                 actions = []
                 for i, version in enumerate(obj.other_versions):
-<<<<<<< HEAD
-                    name = []
-                    if version["date"]:
-                        name.append(version["date"])
-                    if "country" in version:
-                        name.append(RELEASE_COUNTRIES.get(version["country"], version["country"]))
-                    name.append(version["tracks"])
-                    if version["format"]:
-                        name.append(version["format"])
-                    if len(name) == 1:
-                        name.insert(0, _('[no release info]'))
-                    version_name = " / ".join(name).replace('&', '&&')
-                    action = releases_menu.addAction(version_name)
-=======
                     keys = ("date", "country", "labels", "catnums", "tracks", "format")
                     name = " / ".join([version[k] for k in keys if version[k]])
                     if name == version["tracks"]:
                         name = "%s / %s" % (_('[no release info]'), name)
                     action = releases_menu.addAction(name)
->>>>>>> cee07128
                     action.setData(QtCore.QVariant(i))
                     action.setCheckable(True)
                     if obj.id == version["mbid"]:
@@ -418,7 +404,6 @@
             else:
                 _add_other_versions()
 
-<<<<<<< HEAD
         collection_list = self.window.collections_panel.collection_list
 
         if collection_list.loaded:
@@ -467,8 +452,6 @@
                 if not collections_menu.isEmpty():
                     menu.addMenu(collections_menu)
 
-=======
->>>>>>> cee07128
         if plugin_actions:
             plugin_menu = QtGui.QMenu(_("&Plugins"), menu)
             plugin_menu.addActions(plugin_actions)
@@ -514,7 +497,8 @@
         """List of MIME types accepted by this view."""
         return ["text/uri-list",
                 "application/picard.file-list",
-                "application/picard.album-list"]
+                "application/picard.album-list",
+                "application/picard.collection-list"]
 
     def dragEnterEvent(self, event):
         if event.mimeData().hasUrls():
@@ -636,6 +620,11 @@
         if albums:
             albums = [self.tagger.load_album(id) for id in str(albums).split("\n")]
             self.drop_albums(albums, target)
+            handled = True
+        albums = data.data("application/picard.collection-list")
+        if albums:
+            for id in str(albums).split("\n"):
+                self.tagger.load_album(id)
             handled = True
         return handled
 
@@ -818,7 +807,6 @@
             self.panel.unregister_object(album)
             if album == self.tagger.nats:
                 self.tagger.nats = None
-<<<<<<< HEAD
 
 
 class CollectionTreeItem(QtGui.QTreeWidgetItem):
@@ -997,6 +985,4 @@
         setting = self.window.config.setting
         host, port = setting["server_host"], setting["server_port"]
         url = "http://%s:%s/%s/%s" % (host, port, entity, item.id)
-        webbrowser2.open(url)
-=======
->>>>>>> cee07128
+        webbrowser2.open(url)
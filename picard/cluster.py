--- conflicted
+++ resolved
@@ -292,11 +292,7 @@
     """Special cluster for 'Unmatched Files' which have no PUID and have not been clustered."""
 
     def __init__(self):
-<<<<<<< HEAD
-        super(UnclusteredFiles, self).__init__(_(u"Unclustered Files"), special=True)
-=======
-        super(UnmatchedFiles, self).__init__(_("Unmatched Files"), special=True)
->>>>>>> ebcd87ba
+        super(UnclusteredFiles, self).__init__(_("Unclustered Files"), special=True)
 
     def add_files(self, files):
         Cluster.add_files(self, files)

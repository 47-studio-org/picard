--- conflicted
+++ resolved
@@ -341,24 +341,6 @@
         except OSError:
             log.warn("'%s' does not exist -- can't clean it", pyfile)
 
-class picard_clean_pyd(Command):
-    description = "clean up compiled c files"
-    user_options = []
-
-    def initialize_options(self):
-        pass
-
-    def finalize_options(self):
-        pass
-
-    def run(self):
-        from PyQt4 import uic
-        for pydfile in glob.glob("picard/*/*.pyd"):
-            try:
-                os.unlink(pydfile)
-                log.info("removing %s", pydfile)
-            except OSError:
-                log.warn("'%s' does not exist -- can't clean it", pyfile)
 
 def cflags_to_include_dirs(cflags):
     cflags = cflags.split()
@@ -478,7 +460,6 @@
         'build_locales': picard_build_locales,
         'build_ui': picard_build_ui,
         'clean_ui': picard_clean_ui,
-        'clean_pyd': picard_clean_pyd,
         'config': picard_config,
         'install': picard_install,
         'install_locales': picard_install_locales,
@@ -505,12 +486,7 @@
             generate_file('scripts/picard.py2exe.in', 'scripts/picard', {})
             self.distribution.data_files.append(
                 ("", ["discid.dll", "libfftw3-3.dll", "libofa.dll",
-<<<<<<< HEAD
                       "msvcp90.dll", "msvcr90.dll"]))
-=======
-            #         ]))
-                      "msvcp90.dll"])) # Compile with VS2008 only or you will also need MSVC 7 runtimes as well.
->>>>>>> 9fe7b24a
             for locale in self.distribution.locales:
                 self.distribution.data_files.append(
                     ("locale/" + locale[1] + "/LC_MESSAGES",
@@ -518,15 +494,13 @@
             self.distribution.data_files.append(
                 ("imageformats", [find_file_in_path("PyQt4/plugins/imageformats/qgif4.dll"),
                                   find_file_in_path("PyQt4/plugins/imageformats/qjpeg4.dll"),
-                                  find_file_in_path("PyQt4/plugins/imageformats/qtiff4.dll")]))            
+                                  find_file_in_path("PyQt4/plugins/imageformats/qtiff4.dll")]))
             self.distribution.data_files.append(
                 ("plugins", ["contrib/plugins/addrelease.py",
-                                  "contrib/plugins/discnumber.py",
-                                  "contrib/plugins/title_case_nx.py",
-                                  "contrib/plugins/featartist.py",
-                                  "contrib/plugins/originalreleasedate.py"]))
-            self.distribution.data_files.append(
-                 ("phonon_backend", [find_file_in_path("PyQt4/plugins/phonon_backend/phonon_ds94.dll")]))
+                             "contrib/plugins/discnumber.py",
+                             "contrib/plugins/titlecase.py",
+                             "contrib/plugins/featartist.py",
+                             "contrib/plugins/originalreleasedate.py"]))
 
             py2exe.run(self)
             print "*** creating the NSIS setup script ***"
@@ -554,7 +528,6 @@
             'includes': ['sip'] + [e.name for e in ext_modules],
             'excludes': ['ssl', 'socket', 'bz2'],
             'optimize': 2,
-            'dll_excludes' : ['AVIFIL32.dll','MSACM32.dll','MSVFW32.dll']
         },
     }
 except ImportError:

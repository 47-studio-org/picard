--- conflicted
+++ resolved
@@ -21,12 +21,9 @@
  * Remove .DS_Store, desktop.ini, and Thumbs.db from otherwise empty directories (PICARD-75)
  * Update artist translation to use new alias features (primary flag, sort names) (PICARD-200)
  * Deleted tags aren't indicated as changes (PICARD-165)
-<<<<<<< HEAD
  * Picard log entries have inaccurate timestamp (PICARD-45)
  * Interface doesn't allow keyboard only management (PICARD-103)
-=======
  * Added option to preserve timestamps of tagged files (PICARD-31)
->>>>>>> 8ff30f17
 
 Version 0.16 - 2011-10-23
  * Added AcoustID support.
